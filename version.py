--- conflicted
+++ resolved
@@ -12,11 +12,7 @@
 # See the License for the specific language governing permissions and
 # limitations under the License.
 
-<<<<<<< HEAD
-version = '3.3.1a1'
-=======
 version = '3.4.0a1'
->>>>>>> d86250b0
 
 required_versions = {'toil': '>=3.7.0',
                      'toil-lib': '==1.1.8',
